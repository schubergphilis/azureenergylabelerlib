#!/usr/bin/env python
# -*- coding: utf-8 -*-
# File: azureenergylabelerlib.py
#
# Copyright 2022 Sayantan Khanra
#
# Permission is hereby granted, free of charge, to any person obtaining a copy
#  of this software and associated documentation files (the "Software"), to
#  deal in the Software without restriction, including without limitation the
#  rights to use, copy, modify, merge, publish, distribute, sublicense, and/or
#  sell copies of the Software, and to permit persons to whom the Software is
#  furnished to do so, subject to the following conditions:
#
# The above copyright notice and this permission notice shall be included in
#  all copies or substantial portions of the Software.
#
# THE SOFTWARE IS PROVIDED "AS IS", WITHOUT WARRANTY OF ANY KIND, EXPRESS OR
#  IMPLIED, INCLUDING BUT NOT LIMITED TO THE WARRANTIES OF MERCHANTABILITY,
#  FITNESS FOR A PARTICULAR PURPOSE AND NONINFRINGEMENT. IN NO EVENT SHALL THE
#  AUTHORS OR COPYRIGHT HOLDERS BE LIABLE FOR ANY CLAIM, DAMAGES OR OTHER
#  LIABILITY, WHETHER IN AN ACTION OF CONTRACT, TORT OR OTHERWISE, ARISING
#  FROM, OUT OF OR IN CONNECTION WITH THE SOFTWARE OR THE USE OR OTHER
#  DEALINGS IN THE SOFTWARE.
#

"""
Main code for azureenergylabelerlib.

.. _Google Python Style Guide:
   http://google.github.io/styleguide/pyguide.html

"""

import logging
from copy import copy
from collections import Counter
from urllib.parse import urlparse
from pathlib import Path
from datetime import datetime
from cachetools import cached, TTLCache
from azure.mgmt.resource import SubscriptionClient, ResourceManagementClient
from azure.storage.blob import BlobServiceClient
from azure.mgmt.resource.policy import PolicyClient
import azure.mgmt.resourcegraph as arg
from .configuration import (TENANT_THRESHOLDS,
                            SUBSCRIPTION_THRESHOLDS,
                            RESOURCE_GROUP_THRESHOLDS,
                            FINDINGS_QUERY_STRING,
                            FILE_EXPORT_TYPES,
                            ENERGY_LABEL_CALCULATION_CONFIG)
from .validations import validate_allowed_denied_subscription_ids, DestinationPath
from .azureenergylabelerlibexceptions import (SubscriptionNotPartOfTenant,
                                              InvalidFrameworks,
                                              InvalidPath)
from .labels import (TenantEnergyLabel,
                     AggregateSubscriptionEnergyLabel)

__author__ = '''Sayantan Khanra <skhanra@schubergphilis.com>'''
__docformat__ = '''google'''
__date__ = '''22-04-2022'''
__copyright__ = '''Copyright 2022, Sayantan Khanra'''
__credits__ = ["Sayantan Khanra"]
__license__ = '''MIT'''
__maintainer__ = '''Sayantan Khanra'''
__email__ = '''<skhanra@schubergphilis.com>'''
__status__ = '''Development'''  # "Prototype", "Development", "Production".

LOGGER_BASENAME = '''entities'''
LOGGER = logging.getLogger(LOGGER_BASENAME)
LOGGER.addHandler(logging.NullHandler())


class DefenderForCloud:
    """Models the Defender for Cloud and retrieves findings."""

    frameworks = {'Azure Security Benchmark',
                  'Azure CIS 1.1.0'}

    def __init__(self,
                 credential,
                 subscription_list
                 ):
        self._credential = credential
        self.subscription_list = subscription_list
        self._logger = logging.getLogger(f'{LOGGER_BASENAME}.{self.__class__.__name__}')

    @staticmethod
    def validate_frameworks(frameworks):
        """Validates provided frameworks.

        Args:
            frameworks: One or more of the frameworks to validate according to an accepted list.

        Returns:
            True if frameworks are valid False otherwise.

        """
        if not isinstance(frameworks, (list, tuple, set)):
            frameworks = [frameworks]
        if set(frameworks).issubset(DefenderForCloud.frameworks):
            return frameworks
        raise InvalidFrameworks(frameworks)

    def get_findings(self, frameworks):
        """Filters provided findings by the provided frameworks.

        Args:
            frameworks: The frameworks to filter for

        Returns:
            findings (list(Findings)): A list of findings matching the provided frameworks

        """
        finding_details_set = set()
        arg_client = arg.ResourceGraphClient(self._credential)
        arg_query_options = arg.models.QueryRequestOptions(result_format="objectArray")
        frameworks = DefenderForCloud.validate_frameworks(frameworks)
        for framework in frameworks:
            arg_query = arg.models.QueryRequest(subscriptions=self.subscription_list,
                                                query=FINDINGS_QUERY_STRING.format(framework=framework),
                                                options=arg_query_options)
            finding_data = arg_client.resources(arg_query).data
            for finding_details in finding_data:
                finding_details_set.add(Finding(finding_details))
        return list(finding_details_set)


class Tenant:  # pylint: disable=too-many-instance-attributes
    """Models the Azure tenant and retrieves subscrptions from it."""

    # pylint: disable=too-many-arguments,dangerous-default-value
    def __init__(self,
                 credential,
                 tenant_id,
                 thresholds=TENANT_THRESHOLDS,
                 subscription_thresholds=SUBSCRIPTION_THRESHOLDS,
                 resource_group_thresholds=RESOURCE_GROUP_THRESHOLDS,
                 allowed_subscription_ids=None,
                 denied_subscription_ids=None):
        self._logger = logging.getLogger(f'{LOGGER_BASENAME}.{self.__class__.__name__}')
        self.tenant_id = tenant_id
        self.credential = credential
        self.thresholds = thresholds
        self.subscription_thresholds = subscription_thresholds
        self.resource_group_thresholds = resource_group_thresholds
        subscription_ids = [subscription.subscription_id for subscription in self.subscriptions]
        allowed_subscription_ids, denied_subscription_ids = validate_allowed_denied_subscription_ids(
            allowed_subscription_ids,
            denied_subscription_ids)
        self.allowed_subscription_ids = self._validate_tenant_subscription_ids(allowed_subscription_ids,
                                                                               subscription_ids)
        self.denied_subscription_ids = self._validate_tenant_subscription_ids(denied_subscription_ids, subscription_ids)
        self._subscriptions_to_be_labeled = None
        self._targeted_subscriptions_energy_label = None

    @staticmethod
    def _validate_tenant_subscription_ids(subscription_ids, tenant_subscription_ids):
        """Validates that a provided list of valid Azure subscription ids are actually part of the tenant.

        Args:
            subscription_ids: A list of valid Azure subscription ids.
            tenant_subscription_ids: All the tenant subscription ids.

        Returns:
            subscription_ids (list): A list of subscription ids that are part of the tenant.

        Raises:
            SubscriptionNotPartOfTenant: If subscription ids are not part of the current tenant.

        """
        subscriptions_not_in_tenant = set(subscription_ids) - set(tenant_subscription_ids)
        if subscriptions_not_in_tenant:
            raise SubscriptionNotPartOfTenant(f'The following subscription ids provided are not part of the tenant :'
                                              f' {subscriptions_not_in_tenant}')
        return subscription_ids

    @property
    @cached(cache=TTLCache(maxsize=1000, ttl=600))
    def subscriptions(self):
        """Subscriptions of the Tenant.

        Returns:
            List of subscriptions retrieved

        """
        subscription_client = SubscriptionClient(self.credential)
        return [Subscription(self.credential, subscription_detail) for subscription_detail in
                subscription_client.subscriptions.list()]

    def get_allowed_subscriptions(self):
        """Retrieves allowed subscriptions based on an allow list.

        Returns:
            The list of subscriptions based on the allowed list.

        """
        return [subscription for subscription in self.subscriptions if
                subscription.subscription_id in self.allowed_subscription_ids]

    def get_not_denied_subscriptions(self):
        """Retrieves denied subscriptions based on an denied list.

        Returns:
            The list of subscriptions based on the denied list.

        """
        return [subscription for subscription in self.subscriptions if
                subscription.subscription_id not in self.denied_subscription_ids]

    @property
    def subscriptions_to_be_labeled(self):
        """Subscriptions to be labeled according to the allow or deny list arguments.

        Returns:
            subscription (list): A list of subscriptions to be labeled.

        """
        if self._subscriptions_to_be_labeled is None:
            if self.allowed_subscription_ids:
                self._logger.debug(f'Working on allow list {self.allowed_subscription_ids}')
                self._subscriptions_to_be_labeled = self.get_allowed_subscriptions()
            elif self.denied_subscription_ids:
                self._logger.debug(f'Working on deny list {self.denied_subscription_ids}')
                self._subscriptions_to_be_labeled = self.get_not_denied_subscriptions()
            else:
                self._logger.debug('Working on all tenant subscriptions')
                self._subscriptions_to_be_labeled = self.subscriptions
        return self._subscriptions_to_be_labeled

    def get_labeled_targeted_subscriptions(self, defender_for_cloud_findings):
        """Labels the subscriptions based on the allow and deny list provided.

        Args:
            defender_for_cloud_findings: The findings for a Tenant.

        Returns:
            labeled_subscriptions (list): A list of Azure Subscriptions objects that have their labels calculated.

        """
        labeled_subscriptions = []
        self._logger.debug('Calculating on defender for cloud findings')
        for subscription in self.subscriptions_to_be_labeled:
            self._logger.debug(f'Calculating energy label for subscription {subscription.subscription_id}')
            subscription.get_energy_label(defender_for_cloud_findings)
            labeled_subscriptions.append(subscription)
        return labeled_subscriptions

    def get_energy_label_of_targeted_subscriptions(self, defender_for_cloud_findings):
        """Get the energy label of the targeted subscriptions.

        Args:
            defender_for_cloud_findings: The findings from defender for cloud.

        Returns:
            energy_label (str): The energy label of the targeted subscriptions.

        """
        if self._targeted_subscriptions_energy_label is None:
            labeled_subscriptions = self.get_labeled_targeted_subscriptions(defender_for_cloud_findings)
            label_counter = Counter(
                [subscription.get_energy_label(defender_for_cloud_findings).label for subscription in
                 labeled_subscriptions])
            number_of_subscriptions = len(labeled_subscriptions)
            self._logger.debug(f'Number of subscriptions calculated are {number_of_subscriptions}')
            subscription_sums = []
            labels = []
            for threshold in self.thresholds:
                label = threshold.get('label')
                percentage = threshold.get('percentage')
                labels.append(label)
                subscription_sums.append(label_counter.get(label, 0))
                self._logger.debug(f'Calculating for labels {labels} with threshold {percentage} '
                                   f'and sums of {subscription_sums}')
                if sum(subscription_sums) / number_of_subscriptions * 100 >= percentage:
                    self._logger.debug(f'Found a match with label {label}')
                    self._targeted_subscriptions_energy_label = AggregateSubscriptionEnergyLabel(label,
                                                                                                 min(label_counter.keys()),
                                                                                                 max(label_counter.keys()),
                                                                                                 number_of_subscriptions)
                    break
            else:
                self._logger.debug('Found no match with thresholds, using default worst label F.')
                self._targeted_subscriptions_energy_label = AggregateSubscriptionEnergyLabel('F',
                                                                                             min(label_counter.keys()),
                                                                                             max(label_counter.keys()),
                                                                                             number_of_subscriptions)
        return self._targeted_subscriptions_energy_label

    def get_energy_label(self, defender_for_cloud_findings):
        """Calculates and returns the energy label of the Tenant.

        Args:
            defender_for_cloud_findings: The measurement data of all the findings for a tenant.

        Returns:
            energy_label (TenantEnergyLabel): The labeling object of the Tenant.

        """
        aggregate_label = self.get_energy_label_of_targeted_subscriptions(defender_for_cloud_findings)
        coverage_percentage = len(self.subscriptions_to_be_labeled) / len(self.subscriptions) * 100
        return TenantEnergyLabel(aggregate_label.label,
                                 best_label=aggregate_label.best_label,
                                 worst_label=aggregate_label.worst_label,
                                 coverage=f'{coverage_percentage:.2f}%')


class Subscription:
    """Models the Azure subscription that can label itself."""

    def __init__(self,
                 credential,
                 data
                 ):
        self._credential = credential
        self._data = data
        self._threshold = SUBSCRIPTION_THRESHOLDS
        self._logger = logging.getLogger(f'{LOGGER_BASENAME}.{self.__class__.__name__}')

    @property
    def _type(self):
        """Type of the azure resource."""
        return 'subscription'

    @property
    def _id(self):
        """id."""
        return self._data.id

    @property
    def subscription_id(self):
        """Subscription id."""
        return self._data.subscription_id

    @property
    def display_name(self):
        """display_name."""
        return self._data.display_name

    @property
    def tenant_id(self):
        """Tenant id."""
        return self._data.tenant_id

    @property
    def state(self):
        """State of the subscription."""
        return self._data.state

    @property
    @cached(cache=TTLCache(maxsize=1000, ttl=600))
    def resource_groups(self):
        """Resource groups of this subscription."""
        resource_group_client = ResourceManagementClient(self._credential,
                                                         self.subscription_id)
        return [ResourceGroup(resource_group_detail) for resource_group_detail in
                resource_group_client.resource_groups.list()]

    @property
    @cached(cache=TTLCache(maxsize=1000, ttl=600))
    def exempted_policies(self):
        """Policies exempted for this subscription."""
        policy_client = PolicyClient(credential=self._credential, subscription_id=self.subscription_id)
        return [ExemptedPolicy(exempted_policy_detail) for exempted_policy_detail in
                policy_client.policy_exemptions.list()]

    def get_open_findings(self, findings):
        """Findings for the subscription."""
        return [finding for finding in findings
                if finding.subscription_id == self.subscription_id]

    def get_energy_label(self, findings):
        """Calculates the energy label for the resource group.

        Args:
            findings: Either a list of defender for cloud findings.

        Returns:
            The energy label of the resource group based on the provided configuration.

        """
        return EnergyLabeler(findings=self.get_open_findings(findings),
                             threshold=self._threshold,
                             object_type=self._type,
                             name=self.subscription_id
                             ).energy_label


class ResourceGroup:
    """Models the Azure subscription's resource group that can label itself."""

    def __init__(self,
                 data
                 ):
        self._data = data
        self._threshold = RESOURCE_GROUP_THRESHOLDS
        self._logger = logging.getLogger(f'{LOGGER_BASENAME}.{self.__class__.__name__}')

    @property
    def location(self):
        """location."""
        return self._data.location

    @property
    def name(self):
        """name."""
        return self._data.name

    @property
    def _type(self):
        """Azure resource type."""
        return 'resource_group'

    def get_open_findings(self, findings):
        """Findings for the resource group."""
        return [finding for finding in findings
                if finding.resource_group.lower() == self.name.lower()]

    def get_energy_label(self, findings):
        """Calculates the energy label for the resource group.

        Args:
            findings: Either a list of defender for cloud findings.

        Returns:
            The energy label of the resource group based on the provided configuration.

        """
        return EnergyLabeler(findings=self.get_open_findings(findings),
                             threshold=self._threshold,
                             object_type=self._type,
                             name=self.name
                             ).energy_label


class Finding:  # pylint: disable=too-many-public-methods
    """Models a finding."""

    def __init__(self,
                 data
                 ):
        self._data = data
        self._logger = logging.getLogger(f'{LOGGER_BASENAME}.{self.__class__.__name__}')

    def __hash__(self):
        return hash(self.recommendation_id)

    def __eq__(self, other):
        """Override the default equals behavior."""
        if not isinstance(other, Finding):
            raise ValueError('Not a Finding object')
        return hash(self) == hash(other)

    def __ne__(self, other):
        """Override the default unequal behavior."""
        if not isinstance(other, Finding):
            raise ValueError('Not a Finding object')
        return hash(self) != hash(other)

    @property
    def compliance_standard_id(self):
        """Compliance standard id."""
        return self._data.get('complianceStandardId', '')

    @property
    def compliance_control_id(self):
        """Compliance control id."""
        return self._data.get('complianceControlId', '')

    @property
    def compliance_state(self):
        """Compliance state."""
        return self._data.get('complianceState', '')

    @property
    def subscription_id(self):
        """Subscription id."""
        return self._data.get('subscriptionId', '')

    @property
    def resource_group(self):
        """Resource group name."""
        return self._data.get('resourceGroup', '')

    @property
    def resource_type(self):
        """Resource type."""
        return self._data.get('resourceType', '')

    @property
    def resource_name(self):
        """Resource name."""
        return self._data.get('resourceName', '')

    @property
    def resource_id(self):
        """Resource name."""
        return self._data.get('resourceId', '')

    @property
    def severity(self):
        """Severity."""
        return self._data.get('severity', '')

    @property
    def state(self):
        """Title."""
        return self._data.get('state', '')

    @property
    def recommendation_id(self):
        """Recommendation Id."""
        return self._data.get('recommendationId', '')

    @property
    def recommendation_name(self):
        """Recommendation Name."""
        return self._data.get('recommendationName', '')

    @property
    def recommendation_display_name(self):
        """Recommendation Display Name."""
        return self._data.get('recommendationDisplayName', '')

    @property
    def description(self):
        """Finding Description."""
        return self._data.get('description', '')

    @property
    def remediation_steps(self):
        """Remediation Steps."""
        return self._data.get('remediationSteps', '')

    @property
    def azure_portal_recommendation_link(self):
        """Azure portal recommendation link Steps."""
        return self._data.get('azurePortalRecommendationLink', '')

    @property
    def control_name(self):
        """Control Name."""
        return self._data.get('controlName', '')

    @property
    def not_applicable_reason(self):
        """Control Name."""
        return self._data.get('notApplicableReason', '')

    @property
    def first_evaluation_date(self):
        """First Evaluation Date."""
        first_evaluation_date = self._data.get('firstEvaluationDate', '').split('.')[0]
        return self._parse_date_time(first_evaluation_date)

    @property
    def status_change_date(self):
        """Status Change Date."""
        status_change_date = self._data.get('statusChangeDate', '').split('.')[0]
        return self._parse_date_time(status_change_date)

    @staticmethod
    def _parse_date_time(datetime_string):
        try:
            return datetime.strptime(datetime_string, '%Y-%m-%dT%H:%M:%S')
        except ValueError:
            return None

    @property
    def days_open(self):
        """Days open."""
        status_change_date = self.status_change_date
        current_time = datetime.now()
        try:
            return (current_time - status_change_date).days
        except Exception:  # pylint: disable=broad-except
            self._logger.exception('Could not calculate number of days open, '
                                   'last or first observation date is missing.')
            return -1

    @property
    def is_skipped(self):
        """The finding is skipped or not."""
        return self.compliance_state.lower() == 'skipped'


class ExemptedPolicy:
    """Defines an Exempted Defender For Cloud Policy data."""

    def __init__(self,
                 data
                 ):
        self._data = data
        self._logger = logging.getLogger(f'{LOGGER_BASENAME}.{self.__class__.__name__}')

    @property
    def created_by(self):
        """Created by which user."""
        return self._data.system_data.created_by

    @property
    def created_at(self):
        """At what time the exemption was created."""
        return self._data.system_data.created_at

    @property
    def last_modified_by(self):
        """Last modified by which user."""
        return self._data.system_data.last_modified_by

    @property
    def last_modified_at(self):
        """Last modified at."""
        return self._data.system_data.last_modified_at

    @property
    def id(self):  # pylint: disable=invalid-name
        """Id."""
        return self._data.id

    @property
    def name(self):
        """Name."""
        return self._data.name

    @property
    def type(self):
        """Type of the resource."""
        return self._data.type

    @property
    def exemption_category(self):
        """Exemption category."""
        return self._data.exemption_category

    @property
    def expires_on(self):
        """Exemption expires on."""
        return self._data.expires_on

    @property
    def display_name(self):
        """Display Name of the policy/recommendation."""
        return self._data.display_name.split('ASC-')[1]

    @property
    def description(self):
        """Description."""
        return self._data.description


class DataExporter:  # pylint: disable=too-few-public-methods
    """Export Azure security data."""

    #  pylint: disable=too-many-arguments
    def __init__(self,
                 export_types,
                 id,  # pylint: disable=redefined-builtin
                 energy_label,
                 defender_for_cloud_findings,
                 labeled_subscriptions,
                 credentials=None):
        self._id = id
        self.energy_label = energy_label
        self.defender_for_cloud_findings = defender_for_cloud_findings
        self.labeled_subscriptions = labeled_subscriptions
        self.export_types = export_types
        self._credentials = credentials
        self._logger = logging.getLogger(f'{LOGGER_BASENAME}.{self.__class__.__name__}')

    def export(self, path):
        """Exports the data to the provided path."""
        destination = DestinationPath(path)
        if not destination.is_valid():
            raise InvalidPath(path)
        for export_type in self.export_types:
            data_file = DataFileFactory(export_type,
                                        self._id,
                                        self.energy_label,
                                        self.defender_for_cloud_findings,
                                        self.labeled_subscriptions)
            if destination.type == 'blob':
                self._export_to_blob(path, data_file.filename, data_file.json)  # pylint: disable=no-member
            else:
                self._export_to_fs(path, data_file.filename, data_file.json)  # pylint: disable=no-member

    def _export_to_fs(self, directory, filename, data):
        """Exports as json to local filesystem."""
        path = Path(directory)
        try:
            path.mkdir()
        except FileExistsError:
            self._logger.debug(f'Directory {directory} already exists.')
        with open(path.joinpath(filename), 'w') as jsonfile:
            jsonfile.write(data)
        self._logger.info(f'File {filename} copied to {directory}')

    def _export_to_blob(self, blob_url, filename, data):
        """Exports as json to Blob container object storage."""
        parsed_url = urlparse(blob_url)

        account_url = blob_url if parsed_url.query else f'{parsed_url.scheme}://{parsed_url.netloc}/'
        # If SAS Token is included in the URL, ommit credential parameter
        credential = None if parsed_url.query else self._credentials
        blob_service_client = BlobServiceClient(account_url=account_url,
                                                credential=credential)
        container = parsed_url.path.split('/')[1]
        blob_client = blob_service_client.get_blob_client(container=container, blob=filename)

        message = f'Export {filename} to blob {blob_url}'
        try:
            blob_client.upload_blob(data.encode('utf-8'), overwrite=True)
            self._logger.info(f'{message} success')
        except Exception:  # pylint: disable=broad-except
            self._logger.exception(f'{message} failure')


class DataFileFactory:  # pylint: disable=too-few-public-methods
    """Data export factory to handle the different data types returned."""

    #  pylint: disable=too-many-arguments, unused-argument
    def __new__(cls,
                export_type,
                id,  # pylint: disable=redefined-builtin
                energy_label,
                defender_for_cloud_findings,
                labeled_subscriptions):
        data_file_configuration = next((datafile for datafile in FILE_EXPORT_TYPES
                                        if datafile.get('type') == export_type.lower()), None)

        if not data_file_configuration:
            LOGGER.error('Unknown data type %s', export_type)
            return None
        obj = data_file_configuration.get('object_type')
        arguments = {'filename': data_file_configuration.get('filename')}
        arguments.update({key: value for key, value in copy(locals()).items()
                          if key in data_file_configuration.get('required_arguments')})
        return obj(**arguments)


class EnergyLabeler:  # pylint: disable=too-few-public-methods
    """Generic EnergyLabel factory to return energy label for resource groups and subscriptions."""

    def __init__(self, object_type, name, findings, threshold):
        self.findings = findings
        self.threshold = threshold
        self.name = name
        self.object_type = object_type
        self.energy_label_class = self._energy_label_class()
        self._logger = logging.getLogger(f'{LOGGER_BASENAME}.{self.__class__.__name__}')

    def _energy_label_class(self):
        config = next(
            (config for config in ENERGY_LABEL_CALCULATION_CONFIG if config.get('object_type') == self.object_type),
            None)
        return config.get('energy_label_object', None)

    @property
    def energy_label(self):
        """Energy Label for the subscription or resource group."""
<<<<<<< HEAD
        if self.findings.empty:
            return self.energy_label_class('A', 0, 0, 0, 0)
=======
        if not self.findings:
            return self.energy_label_class('A', 0, 0, 0, 0)
        counted_findings = Counter()
        open_days_counter = Counter()
        for finding in self.findings:
            counted_findings[finding.severity] += 1
            open_days_counter[finding.days_open] += 1
>>>>>>> 9a5c8f90
        try:
            number_of_high_findings = counted_findings.get('High', 0)
            number_of_medium_findings = counted_findings.get('Medium', 0)
            number_of_low_findings = counted_findings.get('Low', 0)
            max_days_open = max(open_days_counter)

            self._logger.debug(f'Calculating for {self.object_type} {self.name} '
                               f'with number of high findings '
                               f'{number_of_high_findings}, '
                               f'number of medium findings {number_of_medium_findings}, '
                               f'number of low findings {number_of_low_findings}, '
                               f'and findings have been open for over '
                               f'{max_days_open} days'
                               )
            for threshold in self.threshold:
                if all([number_of_high_findings <= threshold['high'],
                        number_of_medium_findings <= threshold['medium'],
                        number_of_low_findings <= threshold['low'],
                        max_days_open < threshold['days_open_less_than']]):
                    energy_label = self.energy_label_class(threshold['label'],
                                                           number_of_high_findings,
                                                           number_of_medium_findings,
                                                           number_of_low_findings,
                                                           max_days_open)
                    self._logger.debug(f'Energy Label for {self.object_type} {self.name} '
                                       f'has been calculated: {energy_label.label}')
                    break
                self._logger.debug('No match with thresholds for energy label, using default worst one.')
                energy_label = self.energy_label_class('F',
                                                       number_of_high_findings,
                                                       number_of_medium_findings,
                                                       number_of_low_findings,
                                                       max_days_open)
        except Exception:  # pylint: disable=broad-except
            self._logger.exception(
                f'Could not calculate energy label for {self.object_type} {self.name}, using the default "F"')
            energy_label = self.energy_label_class('F', 0, 0, 0)
        return energy_label<|MERGE_RESOLUTION|>--- conflicted
+++ resolved
@@ -757,10 +757,7 @@
     @property
     def energy_label(self):
         """Energy Label for the subscription or resource group."""
-<<<<<<< HEAD
-        if self.findings.empty:
-            return self.energy_label_class('A', 0, 0, 0, 0)
-=======
+
         if not self.findings:
             return self.energy_label_class('A', 0, 0, 0, 0)
         counted_findings = Counter()
@@ -768,7 +765,7 @@
         for finding in self.findings:
             counted_findings[finding.severity] += 1
             open_days_counter[finding.days_open] += 1
->>>>>>> 9a5c8f90
+
         try:
             number_of_high_findings = counted_findings.get('High', 0)
             number_of_medium_findings = counted_findings.get('Medium', 0)
